--- conflicted
+++ resolved
@@ -51,14 +51,10 @@
   AngularVelocity<Barycentre> const angular_velocity_;
 };
 
-<<<<<<< HEAD
-class BarycentricRotatingFrame : RenderingFrame {
-=======
-class BarycentricRotating : public RenderingFrame {
->>>>>>> 9e722e6f
+class BarycentricRotatingFrame : public RenderingFrame {
  public:
   BarycentricRotatingFrame(Celestial<Barycentre> const& primary,
-                      Celestial<Barycentre> const& secondary);
+                           Celestial<Barycentre> const& secondary);
 
   std::unique_ptr<Trajectory<Barycentre>> ApparentTrajectory(
       Trajectory<Barycentre> const& actual_trajectory) const override;
