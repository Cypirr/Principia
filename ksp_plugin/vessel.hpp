﻿
#pragma once

#include <list>
#include <memory>
#include <vector>

#include "base/container_iterator.hpp"
#include "base/disjoint_sets.hpp"
#include "ksp_plugin/celestial.hpp"
#include "ksp_plugin/flight_plan.hpp"
#include "ksp_plugin/part.hpp"
#include "ksp_plugin/pile_up.hpp"
#include "physics/discrete_trajectory.hpp"
#include "physics/ephemeris.hpp"
#include "physics/massless_body.hpp"
#include "quantities/named_quantities.hpp"
#include "serialization/ksp_plugin.pb.h"

namespace principia {
namespace ksp_plugin {
<<<<<<< HEAD
=======

FORWARD_DECLARE_FROM(pile_up, class, PileUp);

>>>>>>> 44131ad6
namespace internal_vessel {

using base::not_null;
using base::IteratorOn;
using base::Subset;
using geometry::Instant;
using physics::DegreesOfFreedom;
using physics::DiscreteTrajectory;
using physics::Ephemeris;
using physics::MasslessBody;
using quantities::GravitationalParameter;
using quantities::Mass;

// Represents a KSP |Vessel|.
class Vessel {
 public:
  using Manœuvres =
      std::vector<
          not_null<std::unique_ptr<Manœuvre<Barycentric, Navigation> const>>>;

  Vessel(Vessel const&) = delete;
  Vessel(Vessel&&) = delete;
  Vessel& operator=(Vessel const&) = delete;
  Vessel& operator=(Vessel&&) = delete;

  // |CHECK|s that |*this| is not piled up.
  ~Vessel();

  // Constructs a vessel whose parent is initially |*parent|.  No transfer of
  // ownership.
  Vessel(not_null<Celestial const*> const parent,
         not_null<Ephemeris<Barycentric>*> const ephemeris,
         Ephemeris<Barycentric>::FixedStepParameters const&
             history_fixed_step_parameters,
         Ephemeris<Barycentric>::AdaptiveStepParameters const&
             prolongation_adaptive_step_parameters,
         Ephemeris<Barycentric>::AdaptiveStepParameters const&
             prediction_adaptive_step_parameters);

  // Returns the body for this vessel.
  virtual not_null<MasslessBody const*> body() const;

  // True if, and only if, |prolongation_| is not null, i.e., if either
  // |CreateProlongation| or |CreateHistoryAndForkProlongation| was called at
  // some point.
  virtual bool is_initialized() const;

  virtual not_null<Celestial const*> parent() const;
  virtual void set_parent(not_null<Celestial const*> const parent);

  // These three functions require |is_initialized()|.
  virtual DiscreteTrajectory<Barycentric> const& history() const;
  virtual DiscreteTrajectory<Barycentric> const& prolongation() const;
  virtual DiscreteTrajectory<Barycentric> const& prediction() const;

  // Requires |has_flight_plan()|.
  virtual FlightPlan& flight_plan() const;
  virtual bool has_flight_plan() const;

  // A vessel that was in the physics since the last time its history advanced
  // (which with the time when its prolongation was reset).  For such a vessel,
  // the prolongation, not the history, is authoritative.
  virtual void set_dirty();
  virtual bool is_dirty() const;

  virtual void set_prediction_adaptive_step_parameters(
      Ephemeris<Barycentric>::AdaptiveStepParameters const&
          prediction_adaptive_step_parameters);
  virtual Ephemeris<Barycentric>::AdaptiveStepParameters const&
      prediction_adaptive_step_parameters() const;

  // Creates a |history_| for this vessel and appends a point with the
  // given |time| and |degrees_of_freedom|, then forks a |prolongation_| at
  // |time|.  Nulls |owned_prolongation_|.  The vessel must not satisfy
  // |is_initialized()|.  The vessel |is_initialized()| after the call.
  virtual void CreateHistoryAndForkProlongation(
      Instant const& time,
      DegreesOfFreedom<Barycentric> const& degrees_of_freedom);

  // Advances time for a vessel not in the physics bubble.  This may clean the
  // vessel.
  virtual void AdvanceTimeNotInBubble(Instant const& time);

  // Advances time for a vessel in the physics bubble.  This dirties the vessel.
  virtual void AdvanceTimeInBubble(
      Instant const& time,
      DegreesOfFreedom<Barycentric> const& degrees_of_freedom);

  // Forgets the trajectories and flight plan before |time|.  This may delete
  // the flight plan.
  virtual void ForgetBefore(Instant const& time);

  // Creates a |flight_plan_| at the end of history using the given parameters.
  // Deletes any pre-existing predictions.
  virtual void CreateFlightPlan(
      Instant const& final_time,
      Mass const& initial_mass,
      Ephemeris<Barycentric>::AdaptiveStepParameters const&
          flight_plan_adaptive_step_parameters);

  // Deletes the |flight_plan_|.  Performs no action unless |has_flight_plan()|.
  virtual void DeleteFlightPlan();

  virtual void UpdatePrediction(Instant const& last_time);

  // The vessel must satisfy |is_initialized()|.
  virtual void WriteToMessage(
      not_null<serialization::Vessel*> const message) const;
  static not_null<std::unique_ptr<Vessel>> ReadFromMessage(
      serialization::Vessel const& message,
      not_null<Ephemeris<Barycentric>*> const ephemeris,
      not_null<Celestial const*> const parent);

  void set_containing_pile_up(IteratorOn<std::list<PileUp>> pile_up);
  std::experimental::optional<IteratorOn<std::list<PileUp>>>
  containing_pile_up() const;

  // Whether |this| is in a |PileUp|.  Equivalent to |containing_pile_up()|.
  bool is_piled_up() const;

  // If |*this| |is_piled_up()|, |erase|s the |containing_pile_up()|.
  // After this call, all vessels in that |PileUp| are no longer piled up.
  void clear_pile_up();

 protected:
  // For mocking.
  Vessel();

 private:
  void AdvanceHistoryIfNeeded(Instant const& time);
  void FlowHistory(Instant const& time);
  void FlowProlongation(Instant const& time);
  void FlowPrediction(Instant const& time);

  MasslessBody const body_;
  Ephemeris<Barycentric>::FixedStepParameters const
      history_fixed_step_parameters_;
  Ephemeris<Barycentric>::AdaptiveStepParameters const
      prolongation_adaptive_step_parameters_;
  Ephemeris<Barycentric>::AdaptiveStepParameters
      prediction_adaptive_step_parameters_;
  // The parent body for the 2-body approximation. Not owning.
  not_null<Celestial const*> parent_;
  not_null<Ephemeris<Barycentric>*> const ephemeris_;

  // The past and present trajectory of the body. It ends at |HistoryTime()|
  // unless |*this| was created after |HistoryTime()|, in which case it ends
  // at |current_time_|.  It is advanced with a constant time step.
  std::unique_ptr<DiscreteTrajectory<Barycentric>> history_;

  // A child trajectory of |*history_|. It is forked at |history_->last_time()|
  // and continues until |current_time_|. It is computed with a non-constant
  // timestep, which breaks symplecticity.
  DiscreteTrajectory<Barycentric>* prolongation_ = nullptr;

  // Child trajectory of |*history_|.
  DiscreteTrajectory<Barycentric>* prediction_ = nullptr;

  std::unique_ptr<FlightPlan> flight_plan_;
  bool is_dirty_ = false;

  // The |PileUp| containing |this|.
  std::experimental::optional<IteratorOn<std::list<PileUp>>>
      containing_pile_up_;

  // We will use union-find algorithms on |Vessel|s.
  not_null<std::unique_ptr<Subset<Vessel>::Node>> const subset_node_;
  friend class Subset<Vessel>::Node;
};

// Factories for use by the clients and the compatibility code.
Ephemeris<Barycentric>::FixedStepParameters DefaultHistoryParameters();
Ephemeris<Barycentric>::AdaptiveStepParameters DefaultProlongationParameters();
Ephemeris<Barycentric>::AdaptiveStepParameters DefaultPredictionParameters();

}  // namespace internal_vessel

using internal_vessel::DefaultHistoryParameters;
using internal_vessel::DefaultPredictionParameters;
using internal_vessel::DefaultProlongationParameters;
using internal_vessel::Vessel;

}  // namespace ksp_plugin
}  // namespace principia<|MERGE_RESOLUTION|>--- conflicted
+++ resolved
@@ -19,12 +19,6 @@
 
 namespace principia {
 namespace ksp_plugin {
-<<<<<<< HEAD
-=======
-
-FORWARD_DECLARE_FROM(pile_up, class, PileUp);
-
->>>>>>> 44131ad6
 namespace internal_vessel {
 
 using base::not_null;
