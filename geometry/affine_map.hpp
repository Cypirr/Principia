﻿#pragma once

#include "geometry/point.hpp"
#include "geometry/grassmann.hpp"

namespace principia {
namespace geometry {

template<typename FromFrame, typename ToFrame, typename Scalar,
         template<typename, typename> class LinearMap>
class AffineMap {
 public:
  typedef Vector<Scalar, FromFrame> FromVector;
  typedef Vector<Scalar, ToFrame> ToVector;
  // The identity map.
  AffineMap() = default;
  AffineMap(Point<FromVector> const& from_origin,
            Point<ToVector> const& to_origin,
            LinearMap<FromFrame, ToFrame> const& linear_map);

  AffineMap<ToFrame, FromFrame, Scalar, LinearMap> Inverse() const;
  Point<ToVector> operator()(Point<FromVector> const& point) const;

 private:
<<<<<<< HEAD
  // The map is internally represented as x -> linear_map_(x) + translation_.
=======
  // The map is internally represented as x ↦ linear_map_(x) + translation_.
  ToVector translation_;
>>>>>>> fa1f7b19
  LinearMap<FromFrame, ToFrame> linear_map_;
  ToVector translation_;

  template<typename FromFrame, typename ThroughFrame, typename ToFrame,
           typename Scalar, template<typename, typename> class LinearMap>
  friend AffineMap<FromFrame, ToFrame, Scalar, LinearMap> operator*(
      AffineMap<ThroughFrame, ToFrame, Scalar, LinearMap> const& left,
      AffineMap<FromFrame, ToFrame, Scalar, LinearMap> const& right);
};

template<typename FromFrame, typename ThroughFrame, typename ToFrame,
         typename Scalar, template<typename, typename> class LinearMap>
AffineMap<FromFrame, ToFrame, Scalar, LinearMap> operator*(
    AffineMap<ThroughFrame, ToFrame, Scalar, LinearMap> const& left,
    AffineMap<FromFrame, ToFrame, Scalar, LinearMap> const& right);

}  // namespace geometry
}  // namespace principia

#include "geometry/affine_map_body.hpp"<|MERGE_RESOLUTION|>--- conflicted
+++ resolved
@@ -1,4 +1,4 @@
-﻿#pragma once
+#pragma once
 
 #include "geometry/point.hpp"
 #include "geometry/grassmann.hpp"
@@ -22,14 +22,9 @@
   Point<ToVector> operator()(Point<FromVector> const& point) const;
 
  private:
-<<<<<<< HEAD
-  // The map is internally represented as x -> linear_map_(x) + translation_.
-=======
   // The map is internally represented as x ↦ linear_map_(x) + translation_.
   ToVector translation_;
->>>>>>> fa1f7b19
   LinearMap<FromFrame, ToFrame> linear_map_;
-  ToVector translation_;
 
   template<typename FromFrame, typename ThroughFrame, typename ToFrame,
            typename Scalar, template<typename, typename> class LinearMap>
