﻿
#pragma once

#include <vector>

#include "testing_utilities/integration.hpp"

#include "quantities/elementary_functions.hpp"
#include "quantities/quantities.hpp"
#include "quantities/named_quantities.hpp"

namespace principia {
namespace testing_utilities {
namespace internal_integration {

using geometry::Displacement;
using geometry::InnerProduct;
using quantities::Exponentiation;
using quantities::Force;
using quantities::GravitationalParameter;
using quantities::Length;
using quantities::Mass;
using quantities::Momentum;
using quantities::Pow;
using quantities::SIUnit;
using quantities::Speed;
using quantities::Sqrt;
using quantities::Square;
using quantities::Stiffness;
using quantities::Time;

inline void ComputeHarmonicOscillatorForce(
    Time const& t,
    std::vector<Length> const& q,
    std::vector<Force>& result) {
  result[0] = -q[0] * SIUnit<Stiffness>();
}

inline void ComputeHarmonicOscillatorVelocity(
    std::vector<Momentum> const& p,
    std::vector<Speed>& result) {
  result[0] = p[0] / SIUnit<Mass>();
}

<<<<<<< HEAD
inline Status ComputeHarmonicOscillatorAcceleration(
=======
inline void ComputeHarmonicOscillatorAcceleration1D(
>>>>>>> 42851d87
    Instant const& t,
    std::vector<Length> const& q,
    std::vector<Acceleration>& result,
    int* const evaluations) {
  result[0] = -q[0] * (SIUnit<Stiffness>() / SIUnit<Mass>());
  if (evaluations != nullptr) {
    ++*evaluations;
  }
  return Status::OK;
}

<<<<<<< HEAD
inline Status ComputeKeplerAcceleration(
=======
template<typename Frame>
void ComputeHarmonicOscillatorAcceleration3D(
    Instant const& t,
    std::vector<Position<Frame>> const& q,
    std::vector<Vector<Acceleration, Frame>>& result,
    int* const evaluations) {
  result[0] = (Frame::origin - q[0]) * (SIUnit<Stiffness>() / SIUnit<Mass>());
  if (evaluations != nullptr) {
    ++*evaluations;
  }
}

inline void ComputeKeplerAcceleration(
>>>>>>> 42851d87
    Instant const& t,
    std::vector<Length> const& q,
    std::vector<Acceleration>& result,
    int* evaluations) {
  auto const r² = q[0] * q[0] + q[1] * q[1];
  auto const minus_μ_over_r³ =
      -SIUnit<GravitationalParameter>() * Sqrt(r²) / (r² * r²);
  result[0] = q[0] * minus_μ_over_r³;
  result[1] = q[1] * minus_μ_over_r³;
  if (evaluations != nullptr) {
    ++*evaluations;
  }
  return Status::OK;
}

template<typename Frame>
void ComputeGravitationalAcceleration(
    Time const& t,
    std::vector<Position<Frame>> const& q,
    std::vector<Vector<Acceleration, Frame>>& result,
    std::vector<MassiveBody> const& bodies) {
  result.assign(result.size(), Vector<Acceleration, Frame>());
  for (int b1 = 1; b1 < q.size(); ++b1) {
    GravitationalParameter const& μ1 = bodies[b1].gravitational_parameter();
    for (int b2 = 0; b2 < b1; ++b2) {
      Displacement<Frame> const Δq = q[b1] - q[b2];
      Square<Length> const r² = Δq.Norm²();
      Exponentiation<Length, -3> const one_over_r³ = Sqrt(r²) / (r² * r²);
      {
        auto const μ1_over_r³ = μ1 * one_over_r³;
        result[b2] += Δq * μ1_over_r³;
      }
      // Lex. III. Actioni contrariam semper & æqualem esse reactionem:
      // sive corporum duorum actiones in se mutuo semper esse æquales &
      // in partes contrarias dirigi.
      {
        GravitationalParameter const& μ2 = bodies[b2].gravitational_parameter();
        auto const μ2_over_r³ = μ2 * one_over_r³;
        result[b1] -= Δq * μ2_over_r³;
      }
    }
  }
}

}  // namespace internal_integration
}  // namespace testing_utilities
}  // namespace principia<|MERGE_RESOLUTION|>--- conflicted
+++ resolved
@@ -42,11 +42,7 @@
   result[0] = p[0] / SIUnit<Mass>();
 }
 
-<<<<<<< HEAD
-inline Status ComputeHarmonicOscillatorAcceleration(
-=======
-inline void ComputeHarmonicOscillatorAcceleration1D(
->>>>>>> 42851d87
+inline Status ComputeHarmonicOscillatorAcceleration1D(
     Instant const& t,
     std::vector<Length> const& q,
     std::vector<Acceleration>& result,
@@ -58,11 +54,8 @@
   return Status::OK;
 }
 
-<<<<<<< HEAD
-inline Status ComputeKeplerAcceleration(
-=======
 template<typename Frame>
-void ComputeHarmonicOscillatorAcceleration3D(
+Status ComputeHarmonicOscillatorAcceleration3D(
     Instant const& t,
     std::vector<Position<Frame>> const& q,
     std::vector<Vector<Acceleration, Frame>>& result,
@@ -74,7 +67,6 @@
 }
 
 inline void ComputeKeplerAcceleration(
->>>>>>> 42851d87
     Instant const& t,
     std::vector<Length> const& q,
     std::vector<Acceleration>& result,
