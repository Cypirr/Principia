﻿
#pragma once

#include "physics/ephemeris.hpp"

#include <algorithm>
#include <functional>
#include <limits>
#include <set>
#include <vector>

#include "base/macros.hpp"
#include "base/map_util.hpp"
#include "base/not_null.hpp"
#include "geometry/grassmann.hpp"
#include "geometry/r3_element.hpp"
#include "numerics/hermite3.hpp"
#include "physics/continuous_trajectory.hpp"
#include "quantities/elementary_functions.hpp"
#include "quantities/named_quantities.hpp"
#include "quantities/quantities.hpp"
#include "quantities/si.hpp"

namespace principia {

using base::FindOrDie;
using base::make_not_null_unique;
using geometry::InnerProduct;
using geometry::R3Element;
using integrators::AdaptiveStepSize;
using integrators::IntegrationProblem;
using numerics::Hermite3;
using quantities::Abs;
using quantities::Exponentiation;
using quantities::Quotient;
using quantities::Square;
using quantities::Time;
using quantities::si::Day;
using ::std::placeholders::_1;
using ::std::placeholders::_2;
using ::std::placeholders::_3;

namespace physics {

namespace {  // TODO(egg): this should be a named namespace (internal)

Time const max_time_between_checkpoints = 180 * Day;

// If j is a unit vector along the axis of rotation, and r is the separation
// between the bodies, the acceleration computed here is:
//
//   -(J2 / |r|^5) (3 j (r.j) + r (3 - 15 (r.j)^2 / |r|^2) / 2)
//
// Where |r| is the norm of r and r.j is the inner product.
template<typename Frame>
FORCE_INLINE Vector<Quotient<Acceleration,
                             GravitationalParameter>, Frame> Order2ZonalEffect(
    OblateBody<Frame> const& body,
    Displacement<Frame> const& r,
    Exponentiation<Length, -2> const& one_over_r_squared,
    Exponentiation<Length, -3> const& one_over_r_cubed) {
  Vector<double, Frame> const& axis = body.axis();
  Length const r_axis_projection = InnerProduct(axis, r);
  auto const j2_over_r_fifth =
      body.j2_over_μ() * one_over_r_cubed * one_over_r_squared;
  Vector<Quotient<Acceleration,
                  GravitationalParameter>, Frame> const axis_effect =
      (-3 * j2_over_r_fifth * r_axis_projection) * axis;
  Vector<Quotient<Acceleration,
                  GravitationalParameter>, Frame> const radial_effect =
      (j2_over_r_fifth *
           (-1.5 +
            7.5 * r_axis_projection *
                  r_axis_projection * one_over_r_squared)) * r;
  return axis_effect + radial_effect;
}

// For mocking purposes.
template<typename Frame>
class DummyIntegrator
    : public FixedStepSizeIntegrator<
                 typename Ephemeris<Frame>::NewtonianMotionEquation> {
  using ODE = typename Ephemeris<Frame>::NewtonianMotionEquation;
  DummyIntegrator() : FixedStepSizeIntegrator<ODE>(
      serialization::FixedStepSizeIntegrator::DUMMY) {}

 public:
  void Solve(IntegrationProblem<ODE> const& problem,
             Time const& step) const override {
    LOG(FATAL) << "dummy";
  }

  static DummyIntegrator const& Instance() {
    static DummyIntegrator const instance;
    return instance;
  }
};

}  // namespace

template<typename Frame>
Ephemeris<Frame>::AdaptiveStepParameters::AdaptiveStepParameters(
    AdaptiveStepSizeIntegrator<NewtonianMotionEquation> const& integrator,
    std::int64_t const max_steps,
    Length const& length_integration_tolerance,
    Speed const& speed_integration_tolerance)
    : integrator_(&integrator),
      max_steps_(max_steps),
      length_integration_tolerance_(length_integration_tolerance),
      speed_integration_tolerance_(speed_integration_tolerance) {
  CHECK_LT(0, max_steps_);
  CHECK_LT(Length(), length_integration_tolerance_);
  CHECK_LT(Speed(), speed_integration_tolerance_);
}

template<typename Frame>
std::int64_t Ephemeris<Frame>::AdaptiveStepParameters::max_steps() const {
  return max_steps_;
}

template<typename Frame>
Length Ephemeris<Frame>::AdaptiveStepParameters::length_integration_tolerance()
    const {
  return length_integration_tolerance_;
}

template<typename Frame>
Speed Ephemeris<Frame>::AdaptiveStepParameters::speed_integration_tolerance()
    const {
  return speed_integration_tolerance_;
}

template<typename Frame>
void Ephemeris<Frame>::AdaptiveStepParameters::set_length_integration_tolerance(
    Length const& length_integration_tolerance) {
  length_integration_tolerance_ = length_integration_tolerance;
}

template<typename Frame>
void Ephemeris<Frame>::AdaptiveStepParameters::set_speed_integration_tolerance(
    Speed const& speed_integration_tolerance) {
  speed_integration_tolerance_ = speed_integration_tolerance;
}

template<typename Frame>
void Ephemeris<Frame>::AdaptiveStepParameters::WriteToMessage(
    not_null<serialization::Ephemeris::AdaptiveStepParameters*> const message)
    const {
  integrator_->WriteToMessage(message->mutable_integrator());
  message->set_max_steps(max_steps_);
  length_integration_tolerance_.WriteToMessage(
      message->mutable_length_integration_tolerance());
  speed_integration_tolerance_.WriteToMessage(
      message->mutable_speed_integration_tolerance());
}

template<typename Frame>
typename Ephemeris<Frame>::AdaptiveStepParameters
Ephemeris<Frame>::AdaptiveStepParameters::ReadFromMessage(
    serialization::Ephemeris::AdaptiveStepParameters const& message) {
  return AdaptiveStepParameters(
      AdaptiveStepSizeIntegrator<NewtonianMotionEquation>::ReadFromMessage(
          message.integrator()),
      message.max_steps(),
      Length::ReadFromMessage(message.length_integration_tolerance()),
      Speed::ReadFromMessage(message.speed_integration_tolerance()));
}

template<typename Frame>
Ephemeris<Frame>::FixedStepParameters::FixedStepParameters(
    FixedStepSizeIntegrator<NewtonianMotionEquation> const& integrator,
    Time const& step)
    : integrator_(&integrator),
      step_(step) {
  CHECK_LT(Time(), step);
}

template<typename Frame>
inline Time const& Ephemeris<Frame>::FixedStepParameters::step() const {
  return step_;
}

template<typename Frame>
void Ephemeris<Frame>::FixedStepParameters::WriteToMessage(
    not_null<serialization::Ephemeris::FixedStepParameters*> const message)
    const {
  integrator_->WriteToMessage(message->mutable_integrator());
  step_.WriteToMessage(message->mutable_step());
}

template<typename Frame>
typename Ephemeris<Frame>::FixedStepParameters
Ephemeris<Frame>::FixedStepParameters::ReadFromMessage(
    serialization::Ephemeris::FixedStepParameters const& message) {
  return FixedStepParameters(
      FixedStepSizeIntegrator<NewtonianMotionEquation>::ReadFromMessage(
          message.integrator()),
      Time::ReadFromMessage(message.step()));
}

template <typename Frame>
Ephemeris<Frame>::Ephemeris(
    std::vector<not_null<std::unique_ptr<MassiveBody const>>> bodies,
    std::vector<DegreesOfFreedom<Frame>> const& initial_state,
    Instant const& initial_time,
    Length const& fitting_tolerance,
    FixedStepParameters const& parameters)
    : parameters_(parameters),
      fitting_tolerance_(fitting_tolerance) {
  CHECK(!bodies.empty());
  CHECK_EQ(bodies.size(), initial_state.size());

  last_state_.time = initial_time;

  for (int i = 0; i < bodies.size(); ++i) {
    auto& body = bodies[i];
    DegreesOfFreedom<Frame> const& degrees_of_freedom = initial_state[i];

    unowned_bodies_.emplace_back(body.get());
    unowned_bodies_indices_.emplace(body.get(), i);

    auto const inserted = bodies_to_trajectories_.emplace(
                              body.get(),
                              std::make_unique<ContinuousTrajectory<Frame>>(
                                  parameters_.step_, fitting_tolerance_));
    CHECK(inserted.second);
    ContinuousTrajectory<Frame>* const trajectory =
        inserted.first->second.get();
    trajectory->Append(initial_time, degrees_of_freedom);

    VLOG(1) << "Constructed trajectory " << trajectory
            << " for body with mass " << body->mass();

    if (body->is_oblate()) {
      // Inserting at the beginning of the vectors is O(N).
      oblate_bodies_.insert(oblate_bodies_.begin(), body.get());
      bodies_.insert(bodies_.begin(), std::move(body));
      trajectories_.insert(trajectories_.begin(), trajectory);
      last_state_.positions.insert(last_state_.positions.begin(),
                                   degrees_of_freedom.position());
      last_state_.velocities.insert(last_state_.velocities.begin(),
                                    degrees_of_freedom.velocity());
      ++number_of_oblate_bodies_;
    } else {
      // Inserting at the end of the vectors is O(1).
      spherical_bodies_.push_back(body.get());
      bodies_.push_back(std::move(body));
      trajectories_.push_back(trajectory);
      last_state_.positions.push_back(degrees_of_freedom.position());
      last_state_.velocities.push_back(degrees_of_freedom.velocity());
      ++number_of_spherical_bodies_;
    }
  }

  massive_bodies_equation_.compute_acceleration =
      std::bind(&Ephemeris::ComputeMassiveBodiesGravitationalAccelerations,
                this, _1, _2, _3);
}

template<typename Frame>
std::vector<not_null<MassiveBody const*>> const&
Ephemeris<Frame>::bodies() const {
  return unowned_bodies_;
}

template<typename Frame>
not_null<ContinuousTrajectory<Frame> const*> Ephemeris<Frame>::trajectory(
    not_null<MassiveBody const*> body) const {
  return FindOrDie(bodies_to_trajectories_, body).get();
}

template<typename Frame>
bool Ephemeris<Frame>::empty() const {
  for (auto const& pair : bodies_to_trajectories_) {
    auto const& trajectory = pair.second;
    if (trajectory->empty()) {
      return true;
    }
  }
  return false;
}

template<typename Frame>
Instant Ephemeris<Frame>::t_min() const {
  Instant t_min = bodies_to_trajectories_.begin()->second->t_min();
  for (auto const& pair : bodies_to_trajectories_) {
    auto const& trajectory = pair.second;
    t_min = std::max(t_min, trajectory->t_min());
  }
  CHECK(checkpoints_.empty() ||
        checkpoints_.front().system_state.time.value >= t_min);
  return t_min;
}

template<typename Frame>
Instant Ephemeris<Frame>::t_max() const {
  Instant t_max = bodies_to_trajectories_.begin()->second->t_max();
  for (auto const& pair : bodies_to_trajectories_) {
    auto const& trajectory = pair.second;
    t_max = std::min(t_max, trajectory->t_max());
  }
  CHECK(checkpoints_.empty() ||
        checkpoints_.back().system_state.time.value <= t_max);
  return t_max;
}

template<typename Frame>
FixedStepSizeIntegrator<
    typename Ephemeris<Frame>::NewtonianMotionEquation> const&
Ephemeris<Frame>::planetary_integrator() const {
  return *parameters_.integrator_;
}

template<typename Frame>
<<<<<<< HEAD
void Ephemeris<Frame>::ForgetAfter(Instant const& t) {
  auto it = std::lower_bound(
                checkpoints_.begin(), checkpoints_.end(), t,
                [](Checkpoint const& left, Instant const& right) {
                  return left.system_state.time.value < right;
                });
  if (it == checkpoints_.end()) {
    return;
  }
  last_state_ = it->system_state;
  CHECK_LE(t, last_state_.time.value);

  int index = 0;
  for (auto const& trajectory : trajectories_) {
    trajectory->ForgetAfter(
        last_state_.time.value,
        DegreesOfFreedom<Frame>(last_state_.positions[index].value,
                                last_state_.velocities[index].value));
    ++index;
  }
  checkpoints_.erase(++it, checkpoints_.end());
}

template<typename Frame>
=======
>>>>>>> ca36342b
void Ephemeris<Frame>::ForgetBefore(Instant const& t) {
  auto it = std::upper_bound(
                checkpoints_.begin(), checkpoints_.end(), t,
                [](Instant const& left, Checkpoint const& right) {
                  return left < right.system_state.time.value;
                });
  if (it == checkpoints_.end()) {
    return;
  }
  CHECK_LT(t, it->system_state.time.value);

  for (auto& pair : bodies_to_trajectories_) {
    ContinuousTrajectory<Frame>& trajectory = *pair.second;
    trajectory.ForgetBefore(t);
  }
  checkpoints_.erase(checkpoints_.begin(), it);
}

template<typename Frame>
void Ephemeris<Frame>::Prolong(Instant const& t) {
  IntegrationProblem<NewtonianMotionEquation> problem;
  problem.equation = massive_bodies_equation_;
  problem.append_state =
      std::bind(&Ephemeris::AppendMassiveBodiesState, this, _1);

  // Note that |t| may be before the last time that we integrated and still
  // after |t_max()|.  In this case we want to make sure that the integrator
  // makes progress.
  problem.initial_state = &last_state_;
  if (t <= last_state_.time.value) {
    problem.t_final = last_state_.time.value + parameters_.step_;
  } else {
    problem.t_final = t;
  }

  // Perform the integration.  Note that we may have to iterate until |t_max()|
  // actually reaches |t| because the last series may not be fully determined
  // after the first integration.
  while (t_max() < t) {
    parameters_.integrator_->Solve(problem, parameters_.step_);
    // Here |problem.initial_state| still points at |last_state_|, which is the
    // state at the end of the previous call to |Solve|.  It is therefore the
    // right initial state for the next call to |Solve|, if any.
    problem.t_final += parameters_.step_;
  }
}

template<typename Frame>
bool Ephemeris<Frame>::FlowWithAdaptiveStep(
    not_null<DiscreteTrajectory<Frame>*> const trajectory,
    IntrinsicAcceleration intrinsic_acceleration,
    Instant const& t,
    AdaptiveStepParameters const& parameters,
    std::int64_t const max_ephemeris_steps) {
  Instant const& trajectory_last_time = trajectory->last().time();
  if (trajectory_last_time == t) {
    return true;
  }

  std::vector<not_null<DiscreteTrajectory<Frame>*>> const trajectories =
      {trajectory};
  std::vector<IntrinsicAcceleration> const intrinsic_accelerations =
      {std::move(intrinsic_acceleration)};
  // The |min| is here to prevent us from spending too much time computing the
  // ephemeris.  The |max| is here to ensure that we always try to integrate
  // forward.  We use |last_state_.time.value| because this is always finite,
  // contrary to |t_max()|, which is -∞ when |empty()|.
  Instant const t_final =
      std::min(std::max(last_state_.time.value +
                            max_ephemeris_steps * parameters_.step(),
                        trajectory_last_time + parameters_.step()),
               t);
  Prolong(t_final);

  std::vector<typename ContinuousTrajectory<Frame>::Hint> hints(bodies_.size());
  NewtonianMotionEquation massless_body_equation;
  massless_body_equation.compute_acceleration =
      std::bind(&Ephemeris::ComputeMasslessBodiesTotalAccelerations,
                this,
                std::cref(intrinsic_accelerations), _1, _2, _3, &hints);

  typename NewtonianMotionEquation::SystemState initial_state;
  auto const trajectory_last = trajectory->last();
  auto const last_degrees_of_freedom = trajectory_last.degrees_of_freedom();
  initial_state.time = trajectory_last.time();
  initial_state.positions.push_back(last_degrees_of_freedom.position());
  initial_state.velocities.push_back(last_degrees_of_freedom.velocity());

  IntegrationProblem<NewtonianMotionEquation> problem;
  problem.equation = massless_body_equation;
  problem.append_state =
      std::bind(&Ephemeris::AppendMasslessBodiesState,
                _1, std::cref(trajectories));
  problem.t_final = t_final;
  problem.initial_state = &initial_state;

  AdaptiveStepSize<NewtonianMotionEquation> step_size;
  step_size.first_time_step = problem.t_final - initial_state.time.value;
  CHECK_GT(step_size.first_time_step, 0 * Second)
      << "Flow back to the future: " << problem.t_final
      << " <= " << initial_state.time.value;
  step_size.safety_factor = 0.9;
  step_size.tolerance_to_error_ratio =
      std::bind(&Ephemeris<Frame>::ToleranceToErrorRatio,
                std::cref(parameters.length_integration_tolerance_),
                std::cref(parameters.speed_integration_tolerance_),
                _1, _2);
  step_size.max_steps = parameters.max_steps_;

  auto const outcome = parameters.integrator_->Solve(problem, step_size);
  // TODO(egg): when we have events in trajectories, we should add a singularity
  // event at the end if the outcome indicates a singularity
  // (|VanishingStepSize|).  We should not have an event on the trajectory if
  // |ReachedMaximalStepCount|, since that is not a physical property, but
  // rather a self-imposed constraint.
  return outcome == integrators::TerminationCondition::Done && t_final == t;
}

template<typename Frame>
void Ephemeris<Frame>::FlowWithFixedStep(
    std::vector<not_null<DiscreteTrajectory<Frame>*>> const& trajectories,
    std::vector<IntrinsicAcceleration> const& intrinsic_accelerations,
    Instant const& t,
    FixedStepParameters const& parameters) {
  VLOG(1) << __FUNCTION__ << " " << NAMED(parameters.step_) << " " << NAMED(t);
  if (empty() || t > t_max()) {
    Prolong(t);
  }

  std::vector<typename ContinuousTrajectory<Frame>::Hint> hints(bodies_.size());
  NewtonianMotionEquation massless_body_equation;
  massless_body_equation.compute_acceleration =
      std::bind(&Ephemeris::ComputeMasslessBodiesTotalAccelerations,
                this,
                std::cref(intrinsic_accelerations), _1, _2, _3, &hints);

  typename NewtonianMotionEquation::SystemState initial_state;
  for (auto const& trajectory : trajectories) {
    auto const trajectory_last = trajectory->last();
    auto const last_degrees_of_freedom = trajectory_last.degrees_of_freedom();
    // TODO(phl): why do we keep rewriting this?  Should we check consistency?
    initial_state.time = trajectory_last.time();
    initial_state.positions.push_back(last_degrees_of_freedom.position());
    initial_state.velocities.push_back(last_degrees_of_freedom.velocity());
  }

  IntegrationProblem<NewtonianMotionEquation> problem;
  problem.equation = massless_body_equation;

#if defined(WE_LOVE_228)
  typename NewtonianMotionEquation::SystemState last_state;
  problem.append_state =
      [&last_state](
          typename NewtonianMotionEquation::SystemState const& state) {
        last_state = state;
      };
#else
  problem.append_state =
      std::bind(&Ephemeris::AppendMasslessBodiesState,
                _1, std::cref(trajectories));
#endif
  problem.t_final = t;
  problem.initial_state = &initial_state;

  parameters.integrator_->Solve(problem, parameters.step_);

#if defined(WE_LOVE_228)
  // The |positions| are empty if and only if |append_state| was never called;
  // in that case there was not enough room to advance the |trajectories|.
  if (!last_state.positions.empty()) {
    AppendMasslessBodiesState(last_state, trajectories);
  }
#endif
}

template<typename Frame>
Vector<Acceleration, Frame> Ephemeris<Frame>::
ComputeGravitationalAccelerationOnMasslessBody(
    Position<Frame> const& position,
    Instant const& t) const {
  std::vector<Vector<Acceleration, Frame>> accelerations(1);
  std::vector<typename ContinuousTrajectory<Frame>::Hint> hints(bodies_.size());
  ComputeMasslessBodiesGravitationalAccelerations(
      t,
      {position},
      &accelerations,
      &hints);

  return accelerations[0];
}

template<typename Frame>
Vector<Acceleration, Frame> Ephemeris<Frame>::
ComputeGravitationalAccelerationOnMasslessBody(
    not_null<DiscreteTrajectory<Frame>*> const trajectory,
    Instant const& t) const {
  auto const it = trajectory->Find(t);
  DegreesOfFreedom<Frame> const& degrees_of_freedom = it.degrees_of_freedom();
  return ComputeGravitationalAccelerationOnMasslessBody(
             degrees_of_freedom.position(), t);
}

template<typename Frame>
Vector<Acceleration, Frame> Ephemeris<Frame>::
ComputeGravitationalAccelerationOnMassiveBody(
    not_null<MassiveBody const*> const body,
    Instant const& t) const {
  bool const body_is_oblate = body->is_oblate();

  // |other_xxx_bodies| is |xxx_bodies_| without |body|.  Index 0 in |positions|
  // and |accelerations| corresponds to |body|, the other indices to
  // |other_xxx_bodies|.
  std::vector<not_null<MassiveBody const*>> other_oblate_bodies;
  std::vector<not_null<MassiveBody const*>> other_spherical_bodies;
  std::vector<Position<Frame>> positions;
  std::vector<Vector<Acceleration, Frame>> accelerations(bodies_.size());

  // Make room for |body|.
  positions.resize(1);

  // Fill |other_xxx_bodies| and evaluate the |positions|.
  std::vector<typename ContinuousTrajectory<Frame>::Hint> hints(bodies_.size());
  for (int b = 0; b < bodies_.size(); ++b) {
    auto const& other_body = bodies_[b];
    auto const& other_body_trajectory = trajectories_[b];
    if (other_body.get() == body) {
      positions[0] = other_body_trajectory->EvaluatePosition(t, &hints[b]);
    } else if (b < number_of_oblate_bodies_) {
      CHECK(other_body->is_oblate());
      other_oblate_bodies.push_back(other_body.get());
      positions.push_back(
          other_body_trajectory->EvaluatePosition(t, &hints[b]));
    } else {
      CHECK(!other_body->is_oblate());
      other_spherical_bodies.push_back(other_body.get());
      positions.push_back(
          other_body_trajectory->EvaluatePosition(t, &hints[b]));
    }
  }

  if (body_is_oblate) {
    ComputeGravitationalAccelerationByMassiveBodyOnMassiveBodies<
        true /*body1_is_oblate*/,
        true /*body2_is_oblate*/>(
        *body /*body1*/, 0 /*b1*/,
        other_oblate_bodies /*bodies2*/,
        1 /*b2_begin*/, other_oblate_bodies.size() + 1 /*b2_end*/,
        positions, &accelerations);
    ComputeGravitationalAccelerationByMassiveBodyOnMassiveBodies<
        true /*body1_is_oblate*/,
        false /*body2_is_oblate*/>(
        *body /*body1*/, 0 /*b1*/,
        other_spherical_bodies /*bodies2*/,
        other_oblate_bodies.size() + 1/*b2_begin*/, bodies_.size() /*b2_end*/,
        positions, &accelerations);
  } else {
    ComputeGravitationalAccelerationByMassiveBodyOnMassiveBodies<
        false /*body1_is_oblate*/,
        true /*body2_is_oblate*/>(
        *body /*body1*/, 0 /*b1*/,
        other_oblate_bodies /*bodies2*/,
        1 /*b2_begin*/, other_oblate_bodies.size() + 1 /*b2_end*/,
        positions, &accelerations);
    ComputeGravitationalAccelerationByMassiveBodyOnMassiveBodies<
        false /*body1_is_oblate*/,
        false /*body2_is_oblate*/>(
        *body /*body1*/, 0 /*b1*/,
        other_spherical_bodies /*bodies2*/,
        other_oblate_bodies.size() + 1 /*b2_begin*/, bodies_.size() /*b2_end*/,
        positions, &accelerations);
  }

  return accelerations[0];
}

template<typename Frame>
void Ephemeris<Frame>::ComputeApsides(
    not_null<MassiveBody const*> const body,
    typename DiscreteTrajectory<Frame>::Iterator const begin,
    typename DiscreteTrajectory<Frame>::Iterator const end,
    DiscreteTrajectory<Frame>& apoapsides,
    DiscreteTrajectory<Frame>& periapsides) {
  not_null<ContinuousTrajectory<Frame> const*> const body_trajectory =
      trajectory(body);
  typename ContinuousTrajectory<Frame>::Hint hint;

  std::experimental::optional<Instant> previous_time;
  std::experimental::optional<DegreesOfFreedom<Frame>>
      previous_degrees_of_freedom;
  std::experimental::optional<Square<Length>> previous_squared_distance;
  std::experimental::optional<Variation<Square<Length>>>
      previous_squared_distance_derivative;

  for (auto it = begin; it != end; ++it) {
    Instant const time = it.time();
    DegreesOfFreedom<Frame> const degrees_of_freedom = it.degrees_of_freedom();
    DegreesOfFreedom<Frame> const body_degrees_of_freedom =
        body_trajectory->EvaluateDegreesOfFreedom(time, &hint);
    RelativeDegreesOfFreedom<Frame> const relative =
        degrees_of_freedom - body_degrees_of_freedom;
    Square<Length> const squared_distance =
        InnerProduct(relative.displacement(), relative.displacement());
    // This is the derivative of |squared_distance|.
    Variation<Square<Length>> const squared_distance_derivative =
        2.0 * InnerProduct(relative.displacement(), relative.velocity());

    if (previous_squared_distance_derivative &&
        Sign(squared_distance_derivative) !=
            Sign(*previous_squared_distance_derivative)) {
      CHECK(previous_time &&
            previous_degrees_of_freedom &&
            previous_squared_distance);

      // The derivative of |squared_distance| changed sign.  Construct a Hermite
      // approximation of |squared_distance| and find its extrema.
      Hermite3<Instant, Square<Length>> const
          squared_distance_approximation(
              {*previous_time, time},
              {*previous_squared_distance, squared_distance},
              {*previous_squared_distance_derivative,
               squared_distance_derivative});
      std::set<Instant> const extrema =
          squared_distance_approximation.FindExtrema();

      // Now look at the extrema and check that exactly one is in the required
      // time interval.  This is normally the case, but it can fail due to
      // ill-conditioning.
      Instant apsis_time;
      int valid_extrema = 0;
      for (auto const& extremum : extrema) {
        if (extremum >= *previous_time && extremum <= time) {
          apsis_time = extremum;
          ++valid_extrema;
        }
      }
      if (valid_extrema != 1) {
        // Something went wrong when finding the extrema of
        // |squared_distance_approximation|. Use a linear interpolation of
        // |squared_distance_derivative| instead.
        apsis_time = Barycentre<Instant, Variation<Square<Length>>>(
            {time, *previous_time},
            {*previous_squared_distance_derivative,
             -squared_distance_derivative});
      }

      // Now that we know the time of the apsis, construct a Hermite
      // approximation of the position of the body, and use it to derive its
      // degrees of freedom.  Note that an extremum of
      // |squared_distance_approximation| is in general not an extremum for
      // |position_approximation|: the distance computed using the latter is a
      // 6th-degree polynomial.  However, approximating this polynomial using a
      // 3rd-degree polynomial would yield |squared_distance_approximation|, so
      // we shouldn't be far from the truth.
      Hermite3<Instant, Position<Frame>> position_approximation(
          {*previous_time, time},
          {previous_degrees_of_freedom->position(),
           degrees_of_freedom.position()},
          {previous_degrees_of_freedom->velocity(),
           degrees_of_freedom.velocity()});
      DegreesOfFreedom<Frame> const apsis_degrees_of_freedom(
          position_approximation.Evaluate(apsis_time),
          position_approximation.EvaluateDerivative(apsis_time));
      if (Sign(squared_distance_derivative).Negative()) {
        apoapsides.Append(apsis_time, apsis_degrees_of_freedom);
      } else {
        periapsides.Append(apsis_time, apsis_degrees_of_freedom);
      }
    }

    previous_time = time;
    previous_degrees_of_freedom = degrees_of_freedom;
    previous_squared_distance = squared_distance;
    previous_squared_distance_derivative = squared_distance_derivative;
  }
}

template<typename Frame>
int Ephemeris<Frame>::serialization_index_for_body(
    not_null<MassiveBody const*> const body) const {
  return FindOrDie(unowned_bodies_indices_, body);
}

template<typename Frame>
not_null<MassiveBody const*> Ephemeris<Frame>::body_for_serialization_index(
    int const serialization_index) const {
  return unowned_bodies_[serialization_index];
}

template<typename Frame>
void Ephemeris<Frame>::WriteToMessage(
    not_null<serialization::Ephemeris*> const message) const {
  LOG(INFO) << __FUNCTION__;
  // The bodies are serialized in the order in which they were given at
  // construction.
  for (auto const& unowned_body : unowned_bodies_) {
    unowned_body->WriteToMessage(message->add_body());
  }
  // The trajectories are serialized in the order resulting from the separation
  // between oblate and spherical bodies.
  if (checkpoints_.empty()) {
    for (auto const& trajectory : trajectories_) {
      trajectory->WriteToMessage(message->add_trajectory());
    }
  } else {
    auto const& checkpoints = checkpoints_.front().checkpoints;
    CHECK_EQ(trajectories_.size(), checkpoints.size());
    for (int i = 0; i < trajectories_.size(); ++i) {
      trajectories_[i]->WriteToMessage(message->add_trajectory(),
                                       checkpoints[i]);
    }
  }
  parameters_.WriteToMessage(message->mutable_fixed_step_parameters());
  fitting_tolerance_.WriteToMessage(message->mutable_fitting_tolerance());
  last_state_.WriteToMessage(message->mutable_last_state());
  LOG(INFO) << NAMED(message->SpaceUsed());
  LOG(INFO) << NAMED(message->ByteSize());
}

template<typename Frame>
not_null<std::unique_ptr<Ephemeris<Frame>>> Ephemeris<Frame>::ReadFromMessage(
    serialization::Ephemeris const& message) {
  std::vector<not_null<std::unique_ptr<MassiveBody const>>> bodies;
  for (auto const& body : message.body()) {
    bodies.push_back(MassiveBody::ReadFromMessage(body));
  }
  auto const fitting_tolerance =
      Length::ReadFromMessage(message.fitting_tolerance());

  std::unique_ptr<FixedStepParameters> parameters;
  bool const is_pre_буняковский = message.has_planetary_integrator();
  if (is_pre_буняковский) {
    auto const& planetary_integrator =
        FixedStepSizeIntegrator<NewtonianMotionEquation>::ReadFromMessage(
            message.planetary_integrator());
    CHECK(message.has_step());
    auto const step = Time::ReadFromMessage(message.step());
    parameters =
        std::make_unique<FixedStepParameters>(planetary_integrator, step);
  } else {
    parameters.reset(new FixedStepParameters(
        FixedStepParameters::ReadFromMessage(message.fixed_step_parameters())));
  }

  // Dummy initial state and time.  We'll overwrite them later.
  std::vector<DegreesOfFreedom<Frame>> const initial_state(
      bodies.size(),
      DegreesOfFreedom<Frame>(Position<Frame>(), Velocity<Frame>()));
  Instant const initial_time;
  auto ephemeris = make_not_null_unique<Ephemeris<Frame>>(
                       std::move(bodies),
                       initial_state,
                       initial_time,
                       fitting_tolerance,
                       *parameters);
  ephemeris->last_state_ =
      NewtonianMotionEquation::SystemState::ReadFromMessage(
          message.last_state());
  int index = 0;
  ephemeris->bodies_to_trajectories_.clear();
  ephemeris->trajectories_.clear();
  for (auto const& trajectory : message.trajectory()) {
    not_null<MassiveBody const*> const body = ephemeris->bodies_[index].get();
    not_null<std::unique_ptr<ContinuousTrajectory<Frame>>>
        deserialized_trajectory =
            ContinuousTrajectory<Frame>::ReadFromMessage(trajectory);
    ephemeris->trajectories_.push_back(deserialized_trajectory.get());
    ephemeris->bodies_to_trajectories_.emplace(
        body, std::move(deserialized_trajectory));
    ++index;
  }
  return ephemeris;
}

template <typename Frame>
std::unique_ptr<Ephemeris<Frame>> Ephemeris<Frame>::ReadFromPreBourbakiMessages(
    google::protobuf::RepeatedPtrField<
        serialization::Plugin::CelestialAndProperties> const& messages,
    Length const& fitting_tolerance,
    typename Ephemeris<Frame>::FixedStepParameters const& fixed_parameters) {
  LOG(INFO) << "Reading "<< messages.SpaceUsedExcludingSelf()
            << " bytes in pre-Bourbaki compatibility mode ";
  std::vector<not_null<std::unique_ptr<MassiveBody const>>> bodies;
  std::vector<DegreesOfFreedom<Frame>> initial_state;
  std::vector<std::unique_ptr<DiscreteTrajectory<Frame>>> histories;
  std::set<Instant> initial_time;
  std::set<Instant> final_time;
  for (auto const& message : messages) {
    serialization::Celestial const& celestial = message.celestial();
    bodies.emplace_back(MassiveBody::ReadFromMessage(celestial.body()));
    histories.emplace_back(DiscreteTrajectory<Frame>::ReadFromMessage(
        celestial.history_and_prolongation().history(), /*forks=*/{}));
    auto const prolongation =
        DiscreteTrajectory<Frame>::ReadPointerFromMessage(
            celestial.history_and_prolongation().prolongation(),
            histories.back().get());
    typename DiscreteTrajectory<Frame>::Iterator const history_begin =
        histories.back()->Begin();
    initial_state.push_back(history_begin.degrees_of_freedom());
    initial_time.insert(history_begin.time());
    final_time.insert(prolongation->last().time());
  }
  CHECK_EQ(1, initial_time.size());
  CHECK_EQ(1, final_time.size());
  LOG(INFO) << "Initial time is " << *initial_time.cbegin()
            << ", final time is " << *final_time.cbegin();

  // Construct a new ephemeris using the bodies and initial states and time
  // extracted from the serialized celestials.
  auto ephemeris = std::make_unique<Ephemeris<Frame>>(std::move(bodies),
                                                      initial_state,
                                                      *initial_time.cbegin(),
                                                      fitting_tolerance,
                                                      fixed_parameters);

  // Extend the continuous trajectories using the data from the discrete
  // trajectories.
  std::set<Instant> last_state_time;
  for (int i = 0; i < histories.size(); ++i) {
    not_null<MassiveBody const*> const body = ephemeris->unowned_bodies_[i];
    auto const& history = histories[i];
    int const j = ephemeris->serialization_index_for_body(body);
    auto continuous_trajectory = ephemeris->trajectories_[j];

    typename DiscreteTrajectory<Frame>::Iterator it = history->Begin();
    Instant last_time = it.time();
    DegreesOfFreedom<Frame> last_degrees_of_freedom = it.degrees_of_freedom();
    for (; it != history->End(); ++it) {
      Time const duration_since_last_time = it.time() - last_time;
      if (duration_since_last_time == fixed_parameters.step_) {
        // A time in the discrete trajectory that is aligned on the continuous
        // trajectory.
        last_time = it.time();
        last_degrees_of_freedom = it.degrees_of_freedom();
        continuous_trajectory->Append(last_time, last_degrees_of_freedom);
      } else if (duration_since_last_time > fixed_parameters.step_) {
        // A time in the discrete trajectory that is not aligned on the
        // continuous trajectory.  Stop here, we'll use prolong to recompute the
        // rest.
        break;
      }
    }

    // Fill the |last_state_| for this body.  It will be the starting state for
    // Prolong.
    last_state_time.insert(last_time);
    ephemeris->last_state_.positions[j] = last_degrees_of_freedom.position();
    ephemeris->last_state_.velocities[j] = last_degrees_of_freedom.velocity();
  }
  CHECK_EQ(1, last_state_time.size());
  ephemeris->last_state_.time = *last_state_time.cbegin();
  LOG(INFO) << "Last time in discrete trajectories is "
            << *last_state_time.cbegin();

  // Prolong the ephemeris to the final time.  This might create discrepancies
  // from the discrete trajectories.
  ephemeris->Prolong(*final_time.cbegin());

  return ephemeris;
}

template <typename Frame>
Ephemeris<Frame>::Ephemeris()
    : parameters_(DummyIntegrator<Frame>::Instance(), 1 * Second) {}

template<typename Frame>
void Ephemeris<Frame>::AppendMassiveBodiesState(
    typename NewtonianMotionEquation::SystemState const& state) {
  last_state_ = state;
  int index = 0;
  for (auto& trajectory : trajectories_) {
    trajectory->Append(
        state.time.value,
        DegreesOfFreedom<Frame>(state.positions[index].value,
                                state.velocities[index].value));
    ++index;
  }

  // Record an intermediate state if we haven't done so for too long.
  CHECK(!trajectories_.empty());
  Instant const t_last_intermediate_state =
      checkpoints_.empty()
          ? Instant() - std::numeric_limits<double>::infinity() * Second
          : checkpoints_.back().system_state.time.value;
  CHECK_LE(t_last_intermediate_state, t_max());
  if (t_max() - t_last_intermediate_state > max_time_between_checkpoints) {
    std::vector<typename ContinuousTrajectory<Frame>::Checkpoint> checkpoints;
    for (auto const& trajectory : trajectories_) {
      checkpoints.push_back(trajectory->GetCheckpoint());
    }
    checkpoints_.push_back({state, checkpoints});
  }
}

template<typename Frame>
void Ephemeris<Frame>::AppendMasslessBodiesState(
    typename NewtonianMotionEquation::SystemState const& state,
    std::vector<not_null<DiscreteTrajectory<Frame>*>> const& trajectories) {
  int index = 0;
  for (auto& trajectory : trajectories) {
    trajectory->Append(
        state.time.value,
        DegreesOfFreedom<Frame>(state.positions[index].value,
                                state.velocities[index].value));
    ++index;
  }
}

template<typename Frame>
template<bool body1_is_oblate,
         bool body2_is_oblate>
void Ephemeris<Frame>::
ComputeGravitationalAccelerationByMassiveBodyOnMassiveBodies(
    MassiveBody const& body1,
    size_t const b1,
    std::vector<not_null<MassiveBody const*>> const& bodies2,
    size_t const b2_begin,
    size_t const b2_end,
    std::vector<Position<Frame>> const& positions,
    not_null<std::vector<Vector<Acceleration, Frame>>*> const accelerations) {
  Vector<Acceleration, Frame>& acceleration_on_b1 = (*accelerations)[b1];
  GravitationalParameter const& μ1 = body1.gravitational_parameter();
  for (std::size_t b2 = std::max(b1 + 1, b2_begin); b2 < b2_end; ++b2) {
    Vector<Acceleration, Frame>& acceleration_on_b2 = (*accelerations)[b2];
    MassiveBody const& body2 = *bodies2[b2 - b2_begin];
    GravitationalParameter const& μ2 = body2.gravitational_parameter();

    Displacement<Frame> const Δq = positions[b1] - positions[b2];

    Square<Length> const Δq_squared = InnerProduct(Δq, Δq);
    // NOTE(phl): Don't try to compute one_over_Δq_squared here, it makes the
    // non-oblate path slower.
    Exponentiation<Length, -3> const one_over_Δq_cubed =
        Sqrt(Δq_squared) / (Δq_squared * Δq_squared);

    auto const μ1_over_Δq_cubed = μ1 * one_over_Δq_cubed;
    acceleration_on_b2 += Δq * μ1_over_Δq_cubed;

    // Lex. III. Actioni contrariam semper & æqualem esse reactionem:
    // sive corporum duorum actiones in se mutuo semper esse æquales &
    // in partes contrarias dirigi.
    auto const μ2_over_Δq_cubed = μ2 * one_over_Δq_cubed;
    acceleration_on_b1 -= Δq * μ2_over_Δq_cubed;

#if 0
    Vector<Acceleration, Frame> const schwarzschild_acceleration1 =
        3 * Δq * μ1 * (μ1 + μ2) /
        (quantities::constants::SpeedOfLight *
         quantities::constants::SpeedOfLight * Δq_squared * Δq_squared);
    acceleration_on_b2 += schwarzschild_acceleration1;

    Vector<Acceleration, Frame> const schwarzschild_acceleration2 =
        3 * Δq * μ2 * (μ1 + μ2) /
        (quantities::constants::SpeedOfLight *
         quantities::constants::SpeedOfLight * Δq_squared * Δq_squared);
    acceleration_on_b1 -= schwarzschild_acceleration2;
#endif

    if (body1_is_oblate || body2_is_oblate) {
      Exponentiation<Length, -2> const one_over_Δq_squared = 1 / Δq_squared;
      if (body1_is_oblate) {
        Vector<Quotient<Acceleration,
                        GravitationalParameter>, Frame> const
            order_2_zonal_effect1 =
                Order2ZonalEffect<Frame>(
                    static_cast<OblateBody<Frame> const&>(body1),
                    Δq,
                    one_over_Δq_squared,
                    one_over_Δq_cubed);
        acceleration_on_b1 -= μ2 * order_2_zonal_effect1;
        acceleration_on_b2 += μ1 * order_2_zonal_effect1;
      }
      if (body2_is_oblate) {
        Vector<Quotient<Acceleration,
                        GravitationalParameter>, Frame> const
            order_2_zonal_effect2 =
                Order2ZonalEffect<Frame>(
                    static_cast<OblateBody<Frame> const&>(body2),
                    Δq,
                    one_over_Δq_squared,
                    one_over_Δq_cubed);
        acceleration_on_b1 -= μ2 * order_2_zonal_effect2;
        acceleration_on_b2 += μ1 * order_2_zonal_effect2;
      }
    }
  }
}

template<typename Frame>
template<bool body1_is_oblate>
void Ephemeris<Frame>::
ComputeGravitationalAccelerationByMassiveBodyOnMasslessBodies(
    Instant const& t,
    MassiveBody const& body1,
    size_t const b1,
    std::vector<Position<Frame>> const& positions,
    not_null<std::vector<Vector<Acceleration, Frame>>*> const accelerations,
    not_null<typename ContinuousTrajectory<Frame>::Hint*> const hint1) const {
  GravitationalParameter const& μ1 = body1.gravitational_parameter();
  Position<Frame> const position1 =
      trajectories_[b1]->EvaluatePosition(t, hint1);

  for (size_t b2 = 0; b2 < positions.size(); ++b2) {
    Displacement<Frame> const Δq = position1 - positions[b2];

    Square<Length> const Δq_squared = InnerProduct(Δq, Δq);
    // NOTE(phl): Don't try to compute one_over_Δq_squared here, it makes the
    // non-oblate path slower.
    Exponentiation<Length, -3> const one_over_Δq_cubed =
        Sqrt(Δq_squared) / (Δq_squared * Δq_squared);

    auto const μ1_over_Δq_cubed = μ1 * one_over_Δq_cubed;
    (*accelerations)[b2] += Δq * μ1_over_Δq_cubed;

    if (body1_is_oblate) {
      Exponentiation<Length, -2> const one_over_Δq_squared = 1 / Δq_squared;
      Vector<Quotient<Acceleration,
                      GravitationalParameter>, Frame> const
          order_2_zonal_effect1 =
              Order2ZonalEffect<Frame>(
                  static_cast<OblateBody<Frame> const &>(body1),
                  Δq,
                  one_over_Δq_squared,
                  one_over_Δq_cubed);
      (*accelerations)[b2] += μ1 * order_2_zonal_effect1;
    }
  }
}

template<typename Frame>
void Ephemeris<Frame>::ComputeMassiveBodiesGravitationalAccelerations(
    Instant const& t,
    std::vector<Position<Frame>> const& positions,
    not_null<std::vector<Vector<Acceleration, Frame>>*> const
        accelerations) const {
  accelerations->assign(accelerations->size(), Vector<Acceleration, Frame>());

  for (std::size_t b1 = 0; b1 < number_of_oblate_bodies_; ++b1) {
    MassiveBody const& body1 = *oblate_bodies_[b1];
    ComputeGravitationalAccelerationByMassiveBodyOnMassiveBodies<
        true /*body1_is_oblate*/,
        true /*body2_is_oblate*/>(
        body1, b1,
        oblate_bodies_ /*bodies2*/,
        0 /*b2_begin*/,
        number_of_oblate_bodies_ /*b2_end*/,
        positions,
        accelerations);
    ComputeGravitationalAccelerationByMassiveBodyOnMassiveBodies<
        true /*body1_is_oblate*/,
        false /*body2_is_oblate*/>(
        body1, b1,
        spherical_bodies_ /*bodies2*/,
        number_of_oblate_bodies_ /*b2_begin*/,
        number_of_oblate_bodies_ +
            number_of_spherical_bodies_ /*b2_end*/,
        positions,
        accelerations);
  }
  for (std::size_t b1 = number_of_oblate_bodies_;
       b1 < number_of_oblate_bodies_ +
            number_of_spherical_bodies_;
       ++b1) {
    MassiveBody const& body1 =
        *spherical_bodies_[b1 - number_of_oblate_bodies_];
    ComputeGravitationalAccelerationByMassiveBodyOnMassiveBodies<
        false /*body1_is_oblate*/,
        false /*body2_is_oblate*/>(
        body1, b1,
        spherical_bodies_ /*bodies2*/,
        number_of_oblate_bodies_ /*b2_begin*/,
        number_of_oblate_bodies_ +
            number_of_spherical_bodies_ /*b2_end*/,
        positions,
        accelerations);
  }
}

template<typename Frame>
void Ephemeris<Frame>::ComputeMasslessBodiesGravitationalAccelerations(
      Instant const& t,
      std::vector<Position<Frame>> const& positions,
      not_null<std::vector<Vector<Acceleration, Frame>>*> const accelerations,
      not_null<std::vector<typename ContinuousTrajectory<Frame>::Hint>*>
          const hints) const {
  CHECK_EQ(positions.size(), accelerations->size());
  accelerations->assign(accelerations->size(), Vector<Acceleration, Frame>());

  for (std::size_t b1 = 0; b1 < number_of_oblate_bodies_; ++b1) {
    MassiveBody const& body1 = *oblate_bodies_[b1];
    ComputeGravitationalAccelerationByMassiveBodyOnMasslessBodies<
        true /*body1_is_oblate*/>(
        t,
        body1, b1,
        positions,
        accelerations,
        &(*hints)[b1]);
  }
  for (std::size_t b1 = number_of_oblate_bodies_;
       b1 < number_of_oblate_bodies_ +
            number_of_spherical_bodies_;
       ++b1) {
    MassiveBody const& body1 =
        *spherical_bodies_[b1 - number_of_oblate_bodies_];
    ComputeGravitationalAccelerationByMassiveBodyOnMasslessBodies<
        false /*body1_is_oblate*/>(
        t,
        body1, b1,
        positions,
        accelerations,
        &(*hints)[b1]);
  }
}

template<typename Frame>
void Ephemeris<Frame>::ComputeMasslessBodiesTotalAccelerations(
    IntrinsicAccelerations const& intrinsic_accelerations,
    Instant const& t,
    std::vector<Position<Frame>> const& positions,
    not_null<std::vector<Vector<Acceleration, Frame>>*> const accelerations,
    not_null<std::vector<typename ContinuousTrajectory<Frame>::Hint>*>
        const hints) const {
  // First, the acceleration due to the gravitational field of the
  // massive bodies.
  ComputeMasslessBodiesGravitationalAccelerations(
      t, positions, accelerations, hints);

  // Then, the intrinsic accelerations, if any.
  if (!intrinsic_accelerations.empty()) {
    for (int i = 0; i < intrinsic_accelerations.size(); ++i) {
      auto const intrinsic_acceleration = intrinsic_accelerations[i];
      if (intrinsic_acceleration != nullptr) {
        (*accelerations)[i] += intrinsic_acceleration(t);
      }
    }
  }
}

template<typename Frame>
double Ephemeris<Frame>::ToleranceToErrorRatio(
    Length const& length_integration_tolerance,
    Speed const& speed_integration_tolerance,
    Time const& current_step_size,
    typename NewtonianMotionEquation::SystemStateError const& error) {
  Length max_length_error;
  Speed max_speed_error;
  for (auto const& position_error : error.position_error) {
    max_length_error = std::max(max_length_error,
                                position_error.Norm());
  }
  for (auto const& velocity_error : error.velocity_error) {
    max_speed_error = std::max(max_speed_error,
                               velocity_error.Norm());
  }
  return std::min(length_integration_tolerance / max_length_error,
                  speed_integration_tolerance / max_speed_error);
}

template<typename Frame>
typename Ephemeris<Frame>::IntrinsicAccelerations const
    Ephemeris<Frame>::kNoIntrinsicAccelerations;

}  // namespace physics
}  // namespace principia<|MERGE_RESOLUTION|>--- conflicted
+++ resolved
@@ -312,33 +312,6 @@
 }
 
 template<typename Frame>
-<<<<<<< HEAD
-void Ephemeris<Frame>::ForgetAfter(Instant const& t) {
-  auto it = std::lower_bound(
-                checkpoints_.begin(), checkpoints_.end(), t,
-                [](Checkpoint const& left, Instant const& right) {
-                  return left.system_state.time.value < right;
-                });
-  if (it == checkpoints_.end()) {
-    return;
-  }
-  last_state_ = it->system_state;
-  CHECK_LE(t, last_state_.time.value);
-
-  int index = 0;
-  for (auto const& trajectory : trajectories_) {
-    trajectory->ForgetAfter(
-        last_state_.time.value,
-        DegreesOfFreedom<Frame>(last_state_.positions[index].value,
-                                last_state_.velocities[index].value));
-    ++index;
-  }
-  checkpoints_.erase(++it, checkpoints_.end());
-}
-
-template<typename Frame>
-=======
->>>>>>> ca36342b
 void Ephemeris<Frame>::ForgetBefore(Instant const& t) {
   auto it = std::upper_bound(
                 checkpoints_.begin(), checkpoints_.end(), t,
