--- conflicted
+++ resolved
@@ -56,11 +56,7 @@
 using ksp_plugin::PartId;
 using ksp_plugin::World;
 using ksp_plugin::WorldSun;
-<<<<<<< HEAD
-using physics::BodyCentredNonRotatingDynamicFrame;
-=======
 using integrators::DormandElMikkawyPrince1986RKN434FM;
->>>>>>> 9e87d81b
 using physics::CoordinateFrameField;
 using physics::DegreesOfFreedom;
 using physics::DynamicFrame;
@@ -126,18 +122,7 @@
 XYZ parent_velocity = {7, 8, 9};
 QP parent_relative_degrees_of_freedom = {parent_position, parent_velocity};
 
-<<<<<<< HEAD
-MATCHER_P4(BurnMatches, thrust, specific_impulse, initial_time, Δv, "") {
-  return arg.thrust == thrust &&
-         arg.specific_impulse == specific_impulse &&
-         arg.initial_time == initial_time &&
-         arg.Δv == Δv;
-}
-=======
 int const trajectory_size = 10;
-
-}  // namespace
->>>>>>> 9e87d81b
 
 }  // namespace
 
