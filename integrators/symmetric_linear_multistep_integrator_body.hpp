--- conflicted
+++ resolved
@@ -16,33 +16,8 @@
 int const startup_step_divisor = 16;
 
 template<typename Position, int order_>
-<<<<<<< HEAD
-SymmetricLinearMultistepIntegrator<Position, order_>::
-SymmetricLinearMultistepIntegrator(
-    serialization::FixedStepSizeIntegrator::Kind const kind,
-    FixedStepSizeIntegrator<ODE> const& startup_integrator,
-    FixedVector<double, half_order_> const & ɑ,
-    FixedVector<double, half_order_> const& β_numerator,
-    double const β_denominator)
-    : FixedStepSizeIntegrator<
-          SpecialSecondOrderDifferentialEquation<Position>>(kind),
-      startup_integrator_(startup_integrator),
-      velocity_integrator_(AdamsMoultonOrder<velocity_order_>()),
-      ɑ_(ɑ),
-      β_numerator_(β_numerator),
-      β_denominator_(β_denominator) {
-  CHECK_EQ(ɑ_[0], 1.0);
-  CHECK_EQ(β_numerator_[0], 0.0);
-}
-
-template<typename Position, int order_>
-void SymmetricLinearMultistepIntegrator<Position, order_>::
-Solve(Instant const& t_final,
-      IntegrationInstance& instance) const {
-=======
 Status SymmetricLinearMultistepIntegrator<Position, order_>::Instance::Solve(
     Instant const& t_final) {
->>>>>>> 311fcb43
   using Acceleration = typename ODE::Acceleration;
   using Displacement = typename ODE::Displacement;
   using DoubleDisplacement = DoublePrecision<Displacement>;
@@ -215,12 +190,9 @@
 void SymmetricLinearMultistepIntegrator<Position, order_>::
 Instance::VelocitySolve(int const dimension) {
   using Velocity = typename ODE::Velocity;
-<<<<<<< HEAD
   using Acceleration = typename ODE::Acceleration;
-=======
   auto const& velocity_integrator = integrator_.velocity_integrator_;
 
->>>>>>> 311fcb43
   for (int d = 0; d < dimension; ++d) {
     DoublePrecision<Velocity>& velocity = current_state_.velocities[d];
     auto it = previous_steps_.rbegin();
@@ -260,7 +232,8 @@
     FixedVector<double, half_order_> const & ɑ,
     FixedVector<double, half_order_> const& β_numerator,
     double const β_denominator)
-    : FixedStepSizeIntegrator(kind),
+    : FixedStepSizeIntegrator<
+          SpecialSecondOrderDifferentialEquation<Position>>(kind),
       startup_integrator_(startup_integrator),
       velocity_integrator_(AdamsMoultonOrder<velocity_order_>()),
       ɑ_(ɑ),
